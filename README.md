--- conflicted
+++ resolved
@@ -51,11 +51,7 @@
 
   (round body, E-Ink, broadcasts temperature, humidity and battery level, about 10 readings per minute, advertisements are encrypted, therefore you need to set the key in your configuration, see for instructions the [encryption_key](#encryption_key) option)
 
-<<<<<<< HEAD
-  ![CGDK2](https://raw.github.com/custom-components/ble_monitor/master/pictures/CGDK2.png)
-=======
   ![CGDK2](/pictures/CGDK2.png)
->>>>>>> 5de4137d
 
 - LYWSD02
 
@@ -67,7 +63,7 @@
 
   (small square body, segment LCD, broadcasts temperature and humidity once in about 10 minutes and battery level once in an hour (original firmware). With the original firmware, advertisements are encrypted, therefore you need to set an encryption key in your configuration, see for instructions the [encryption_key](#encryption_key) option (not needed for sensors with custom firmware).
   
-  `ble_monitor` also supports custom ATC firmware (both the firmware by `ATC1441`, available [here](https://github.com/atc1441/ATC_MiThermometer), and the improved firmware by `pvvx` available [here](https://github.com/pvvx/ATC_MiThermometer)). Both custom firmwares broadcast temperature, humidity, battery voltage and battery level in percent. The last firmware is able to send advertisements in multimple formats at the same time. It's however advised to use the advertisement type `custom` to get the best accuracy. Reloading the integration is needed to receive the voltage sensor after switching the firmware)   
+  `ble_monitor` also supports custom ATC firmware (both the firmware by `ATC1441`, available [here](https://github.com/atc1441/ATC_MiThermometer), and the improved firmware by `pvvx` available [here](https://github.com/pvvx/ATC_MiThermometer)). Both custom firmware's broadcast temperature, humidity, battery voltage and battery level in percent. The last firmware is able to send advertisements in multiple formats at the same time. It's however advised to use the advertisement type `custom` to get the best accuracy. Reloading the integration is needed to receive the voltage sensor after switching the firmware)   
   
   ![LYWSD03MMC](/pictures/LYWSD03MMC.jpg)
 
