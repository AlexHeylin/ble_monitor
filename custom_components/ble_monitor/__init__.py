"""Passive BLE monitor integration."""
import asyncio
import copy
import json
import logging
import math
import struct
from threading import Thread
import janus
from Cryptodome.Cipher import AES
import voluptuous as vol

from homeassistant.config_entries import SOURCE_IMPORT, ConfigEntry
from homeassistant.const import (
    CONF_DEVICES,
    CONF_DISCOVERY,
    CONF_MAC,
    CONF_NAME,
    CONF_TEMPERATURE_UNIT,
    CONF_UNIQUE_ID,
    EVENT_HOMEASSISTANT_STOP,
)
from homeassistant.core import HomeAssistant
from homeassistant.helpers import config_validation as cv
from homeassistant.helpers.entity_registry import (
    async_entries_for_device,
)

# It was decided to temporarily include this file in the integration bundle
# until the issue with checking the adapter's capabilities is resolved in
# the official aioblescan repo see https://github.com/frawau/aioblescan/pull/30,
# thanks to @vicamo
from . import aioblescan_ext as aiobs

from .const import (
    DEFAULT_ROUNDING,
    DEFAULT_DECIMALS,
    DEFAULT_PERIOD,
    DEFAULT_LOG_SPIKES,
    DEFAULT_USE_MEDIAN,
    DEFAULT_ACTIVE_SCAN,
    DEFAULT_BATT_ENTITIES,
    DEFAULT_REPORT_UNKNOWN,
    DEFAULT_DISCOVERY,
    DEFAULT_RESTORE_STATE,
    DEFAULT_HCI_INTERFACE,
    DEFAULT_DEVICE_DECIMALS,
    DEFAULT_DEVICE_USE_MEDIAN,
    DEFAULT_DEVICE_RESTORE_STATE,
    DEFAULT_DEVICE_RESET_TIMER,
    CONF_ROUNDING,
    CONF_DECIMALS,
    CONF_PERIOD,
    CONF_LOG_SPIKES,
    CONF_USE_MEDIAN,
    CONF_ACTIVE_SCAN,
    CONF_HCI_INTERFACE,
    CONF_BATT_ENTITIES,
    CONF_REPORT_UNKNOWN,
    CONF_RESTORE_STATE,
    CONF_ENCRYPTION_KEY,
    CONF_DEVICE_DECIMALS,
    CONF_DEVICE_USE_MEDIAN,
    CONF_DEVICE_RESTORE_STATE,
    CONF_DEVICE_RESET_TIMER,
    CONFIG_IS_FLOW,
    DOMAIN,
    PLATFORMS,
    MAC_REGEX,
    AES128KEY_REGEX,
    ATC_TYPE_DICT,
    QINGPING_TYPE_DICT,
    XIAOMI_TYPE_DICT,
    SERVICE_CLEANUP_ENTRIES,
)

_LOGGER = logging.getLogger(__name__)

# Structured objects for data conversions
TH_STRUCT = struct.Struct("<hH")
H_STRUCT = struct.Struct("<H")
T_STRUCT = struct.Struct("<h")
TTB_STRUCT = struct.Struct("<hhB")
CND_STRUCT = struct.Struct("<H")
ILL_STRUCT = struct.Struct("<I")
LIGHT_STRUCT = struct.Struct("<I")
FMDH_STRUCT = struct.Struct("<H")
THBV_STRUCT = struct.Struct(">hBBH")
THVB_STRUCT = struct.Struct("<hHHB")
M_STRUCT = struct.Struct("<L")
P_STRUCT = struct.Struct("<H")

CONFIG_YAML = {}
UPDATE_UNLISTENER = None

DEVICE_SCHEMA = vol.Schema(
    {
        vol.Optional(CONF_MAC): cv.matches_regex(MAC_REGEX),
        vol.Optional(CONF_NAME): cv.string,
        vol.Optional(CONF_ENCRYPTION_KEY): cv.matches_regex(AES128KEY_REGEX),
        vol.Optional(CONF_TEMPERATURE_UNIT): cv.temperature_unit,
        vol.Optional(
            CONF_DEVICE_DECIMALS, default=DEFAULT_DEVICE_DECIMALS
        ): vol.In([DEFAULT_DEVICE_DECIMALS, 0, 1, 2, 3, 4]),
        vol.Optional(
            CONF_DEVICE_USE_MEDIAN, default=DEFAULT_DEVICE_USE_MEDIAN
        ): vol.In([DEFAULT_DEVICE_USE_MEDIAN, True, False]),
        vol.Optional(
            CONF_DEVICE_RESTORE_STATE, default=DEFAULT_DEVICE_RESTORE_STATE
        ): vol.In([DEFAULT_DEVICE_RESTORE_STATE, True, False]),
        vol.Optional(
            CONF_DEVICE_RESET_TIMER, default=DEFAULT_DEVICE_RESET_TIMER
        ): cv.positive_int,
    }
)

CONFIG_SCHEMA = vol.Schema(
    {
        DOMAIN: vol.All(
            cv.deprecated(CONF_ROUNDING),
            vol.Schema(
                {
                    vol.Optional(CONF_ROUNDING, default=DEFAULT_ROUNDING): cv.positive_int,
                    vol.Optional(CONF_DECIMALS, default=DEFAULT_DECIMALS): cv.positive_int,
                    vol.Optional(CONF_PERIOD, default=DEFAULT_PERIOD): cv.positive_int,
                    vol.Optional(CONF_LOG_SPIKES, default=DEFAULT_LOG_SPIKES): cv.boolean,
                    vol.Optional(CONF_USE_MEDIAN, default=DEFAULT_USE_MEDIAN): cv.boolean,
                    vol.Optional(CONF_ACTIVE_SCAN, default=DEFAULT_ACTIVE_SCAN): cv.boolean,
                    vol.Optional(
                        CONF_HCI_INTERFACE, default=[DEFAULT_HCI_INTERFACE]
                    ): vol.All(cv.ensure_list, [cv.positive_int]),
                    vol.Optional(
                        CONF_BATT_ENTITIES, default=DEFAULT_BATT_ENTITIES
                    ): cv.boolean,
                    vol.Optional(
                        CONF_REPORT_UNKNOWN, default=DEFAULT_REPORT_UNKNOWN
                    ): cv.boolean,
                    vol.Optional(CONF_DISCOVERY, default=DEFAULT_DISCOVERY): cv.boolean,
                    vol.Optional(CONF_RESTORE_STATE, default=DEFAULT_RESTORE_STATE): cv.boolean,
                    vol.Optional(CONF_DEVICES, default=[]): vol.All(
                        cv.ensure_list, [DEVICE_SCHEMA]
                    ),
                }
            )
        )
    },
    extra=vol.ALLOW_EXTRA,
)

SERVICE_CLEANUP_ENTRIES_SCHEMA = vol.Schema({})


async def async_setup(hass: HomeAssistant, config):
    """Set up integration."""

    async def service_cleanup_entries(service_call):
        service_data = service_call.data

        await async_cleanup_entries_service(hass, service_data)

    hass.services.async_register(
        DOMAIN,
        SERVICE_CLEANUP_ENTRIES,
        service_cleanup_entries,
        schema=SERVICE_CLEANUP_ENTRIES_SCHEMA,
    )

    if DOMAIN not in config:
        return True

    if DOMAIN in hass.data:
        # One instance only
        return False

    # Save and set default for the YAML config
    global CONFIG_YAML
    CONFIG_YAML = json.loads(json.dumps(config[DOMAIN]))
    CONFIG_YAML[CONFIG_IS_FLOW] = False
    CONFIG_YAML["ids_from_name"] = True

    _LOGGER.debug("Initializing BLE Monitor integration (YAML): %s", CONFIG_YAML)

    hass.async_add_job(
        hass.config_entries.flow.async_init(
            DOMAIN, context={"source": SOURCE_IMPORT}, data=copy.deepcopy(CONFIG_YAML)
        )
    )

    return True


async def async_setup_entry(hass: HomeAssistant, config_entry: ConfigEntry):
    """Set up BLE Monitor from a config entry."""
    _LOGGER.debug("Initializing BLE Monitor entry (config entry): %s", config_entry)

    # Prevent unload to be triggered each time we update the config entry
    global UPDATE_UNLISTENER
    if UPDATE_UNLISTENER:
        UPDATE_UNLISTENER()

    if not config_entry.unique_id:
        hass.config_entries.async_update_entry(config_entry, unique_id=config_entry.title)

    _LOGGER.debug("async_setup_entry: domain %s", CONFIG_YAML)

    config = {}

    if not CONFIG_YAML:
        for key, value in config_entry.data.items():
            config[key] = value

        for key, value in config_entry.options.items():
            config[key] = value

        config[CONFIG_IS_FLOW] = True
        if CONF_DEVICES not in config:
            config[CONF_DEVICES] = []
        else:
            # device configuration is taken from yaml, but yaml config already removed
            # save unique IDs (only once)
            if "ids_from_name" in config:
                devlist = config[CONF_DEVICES]
                for dev_idx, dev_conf in enumerate(devlist):
                    if CONF_NAME in dev_conf:
                        devlist[dev_idx][CONF_UNIQUE_ID] = dev_conf[CONF_NAME]
                del config["ids_from_name"]
    else:
        for key, value in CONFIG_YAML.items():
            config[key] = value
        if CONF_HCI_INTERFACE in CONFIG_YAML:
            hci_list = []
            if isinstance(CONFIG_YAML[CONF_HCI_INTERFACE], list):
                for hci in CONFIG_YAML[CONF_HCI_INTERFACE]:
                    hci_list.append(str(hci))
            else:
                hci_list.append(str(CONFIG_YAML[CONF_HCI_INTERFACE]))
            config[CONF_HCI_INTERFACE] = hci_list

    hass.config_entries.async_update_entry(config_entry, data={}, options=config)

    _LOGGER.debug("async_setup_entry: %s", config)

    UPDATE_UNLISTENER = config_entry.add_update_listener(_async_update_listener)

    if CONF_HCI_INTERFACE not in config:
        config[CONF_HCI_INTERFACE] = [DEFAULT_HCI_INTERFACE]
    else:
        hci_list = config_entry.options.get(CONF_HCI_INTERFACE)
        for i, hci in enumerate(hci_list):
            hci_list[i] = int(hci)
        config[CONF_HCI_INTERFACE] = hci_list
    _LOGGER.debug("HCI interface is %s", config[CONF_HCI_INTERFACE])

    blemonitor = BLEmonitor(config)
    hass.bus.async_listen(EVENT_HOMEASSISTANT_STOP, blemonitor.shutdown_handler)
    blemonitor.start()

    hass.data[DOMAIN] = {}
    hass.data[DOMAIN]["blemonitor"] = blemonitor
    hass.data[DOMAIN]["config_entry_id"] = config_entry.entry_id

    for component in PLATFORMS:
        hass.async_create_task(
            hass.config_entries.async_forward_entry_setup(config_entry, component)
        )

    return True


async def async_unload_entry(hass: HomeAssistant, entry: ConfigEntry):
    """Unload a config entry."""
    _LOGGER.debug("async_unload_entry: %s", entry)

    unload_ok = all(
        await asyncio.gather(
            *[
                hass.config_entries.async_forward_entry_unload(entry, component)
                for component in PLATFORMS
            ]
        )
    )
    blemonitor: BLEmonitor = hass.data[DOMAIN]["blemonitor"]
    if blemonitor:
        blemonitor.stop()

    return unload_ok


async def _async_update_listener(hass: HomeAssistant, entry: ConfigEntry) -> None:
    """Handle options update."""
    await hass.config_entries.async_reload(entry.entry_id)


async def async_cleanup_entries_service(hass: HomeAssistant, data):
    """Remove orphaned entries from device and entity registries."""
    _LOGGER.debug("async_cleanup_entries_service")

    entity_registry = await hass.helpers.entity_registry.async_get_registry()
    device_registry = await hass.helpers.device_registry.async_get_registry()
    config_entry_id = hass.data[DOMAIN]["config_entry_id"]

    devices_to_be_removed = [
        entry.id
        for entry in device_registry.devices.values()
        if config_entry_id in entry.config_entries
    ]

    # Remove devices that don't belong to any entity
    for device_id in devices_to_be_removed:
        if len(async_entries_for_device(entity_registry, device_id)) == 0:
            device_registry.async_remove_device(device_id)
            _LOGGER.debug("device %s will be deleted", device_id)


class BLEmonitor:
    """BLE scanner."""

    def __init__(self, config):
        """Init."""
        self.dataqueue = {
            "binary": janus.Queue(),
            "measuring": janus.Queue(),
        }
        self.config = config
        if config[CONF_REPORT_UNKNOWN] is True:
            _LOGGER.info("Attention! Option report_unknown is enabled, be ready for a huge output...")
        self.dumpthread = None

    def shutdown_handler(self, event):
        """Run homeassistant_stop event handler."""
        _LOGGER.debug("Shutdown event fired: %s", event)
        self.stop()

    def start(self):
        """Start receiving broadcasts."""
        _LOGGER.debug("Spawning HCIdump thread")
        self.dumpthread = HCIdump(
            config=self.config,
            dataqueue=self.dataqueue,
        )
        self.dumpthread.start()

    def stop(self):
        """Stop HCIdump thread(s)."""
        self.dataqueue["binary"].sync_q.put_nowait(None)
        self.dataqueue["measuring"].sync_q.put_nowait(None)
        result = True
        if self.dumpthread is None:
            _LOGGER.debug("BLE monitor stopped")
            return True
        if self.dumpthread.is_alive():
            self.dumpthread.join()
            if self.dumpthread.is_alive():
                result = False
                _LOGGER.error(
                    "Waiting for the HCIdump thread to finish took too long! (>10s)"
                )
        _LOGGER.debug("BLE monitor stopped")
        return result

    def restart(self):
        """Restart scanning."""
        if self.dumpthread.is_alive():
            self.dumpthread.restart()
        else:
            self.start()


class HCIdump(Thread):
    """Mimic deprecated hcidump tool."""

    def __init__(self, config, dataqueue):
        """Initiate HCIdump thread."""

        # Xiaomi MiBeacon BLE advertisements
        # https://iot.mi.com/new/doc/embedded-development/ble/object-definition
        def obj0300(xobj):
            return {"motion": xobj[0], "motion timer": xobj[0]}

        def obj0f00(xobj):
            (light,) = LIGHT_STRUCT.unpack(xobj + b'\x00')
            return {"motion": 1, "motion timer": 1, "light": 1 if light == 100 else 0}

        def obj0110(xobj):
            if xobj[2] == 0:
                press = "single press"
            elif xobj[2] == 1:
                press = "double press"
            elif xobj[2] == 2:
                press = "long press"
            else:
                press = "no press"
            return {"button": press}

        def obj0410(xobj):
            (temp,) = T_STRUCT.unpack(xobj)
            return {"temperature": temp / 10}

        def obj0510(xobj):
            return {"switch": xobj[0], "temperature": xobj[1]}

        def obj0610(xobj):
            (humi,) = H_STRUCT.unpack(xobj)
            return {"humidity": humi / 10}

        def obj0710(xobj):
            (illum,) = ILL_STRUCT.unpack(xobj + b'\x00')
            return {"illuminance": illum, "light": 1 if illum == 100 else 0}

        def obj0810(xobj):
            return {"moisture": xobj[0]}

        def obj0910(xobj):
            (cond,) = CND_STRUCT.unpack(xobj)
            return {"conductivity": cond}

        def obj1010(xobj):
            (fmdh,) = FMDH_STRUCT.unpack(xobj)
            return {"formaldehyde": fmdh / 100}

        def obj1210(xobj):
            return {"switch": xobj[0]}

        def obj1310(xobj):
            return {"consumable": xobj[0]}

        def obj1410(xobj):
            return {"moisture": xobj[0]}

        def obj1710(xobj):
            (motion,) = M_STRUCT.unpack(xobj)
            return {"motion": 1 if motion == 0 else 0}

        def obj1810(xobj):
            return {"light": xobj[0]}

        def obj1910(xobj):
            return {"opening": xobj[0]}

        def obj0a10(xobj):
            return {"battery": xobj[0]}

        def obj0d10(xobj):
            (temp, humi) = TH_STRUCT.unpack(xobj)
            return {"temperature": temp / 10, "humidity": humi / 10}

        def obj0020(xobj):
            (temp1, temp2, bat) = TTB_STRUCT.unpack(xobj)
            # Body temperature is calculated from the two measured temperatures.
            # Formula is based on approximation based on values inthe app in the range 36.5 - 37.8.
            body_temp = (
                    3.71934 * pow(10, -11) * math.exp(0.69314 * temp1 / 100)
                    - 1.02801 * pow(10, -8) * math.exp(0.53871 * temp2 / 100)
                    + 36.413
            )
            return {"temperature": body_temp, "battery": bat}

        # Qingping BLE advertisements
        def obj0104(xobj):
            (temp, humi) = TH_STRUCT.unpack(xobj)
            return {"temperature": temp / 10, "humidity": humi / 10}

        def obj0201(xobj):
            return {"battery": xobj[0]}

        def obj0702(xobj):
            (pres,) = P_STRUCT.unpack(xobj)
            return {"pressure": pres / 10}

        # ATC BLE advertisements
        def objATC_short(xobj):
            (temp, humi, batt, volt) = THBV_STRUCT.unpack(xobj)
            return {"temperature": temp / 10, "humidity": humi, "voltage": volt / 1000, "battery": batt}

        def objATC_long(xobj):
            (temp, humi, volt, batt) = THVB_STRUCT.unpack(xobj)
            return {"temperature": temp / 100, "humidity": humi / 100, "voltage": volt / 1000, "battery": batt}

        def reverse_mac(rmac):
            """Change LE order to BE."""
            if len(rmac) != 12:
                return None
            return rmac[10:12] + rmac[8:10] + rmac[6:8] + rmac[4:6] + rmac[2:4] + rmac[0:2]

        Thread.__init__(self)
        _LOGGER.debug("HCIdump thread: Init")
        self.dataqueue_bin = dataqueue["binary"]
        self.dataqueue_meas = dataqueue["measuring"]
        self._event_loop = None
        self._joining = False
        self.evt_cnt = 0
        self.lpacket_ids = {}
        self.config = config
        self._interfaces = config[CONF_HCI_INTERFACE]
        self._active = int(config[CONF_ACTIVE_SCAN] is True)
        self.discovery = True
        self.aeskeys = {}
        self.whitelist = []
        self.report_unknown = False
        if self.config[CONF_REPORT_UNKNOWN]:
            self.report_unknown = True
            _LOGGER.debug(
                "Attention! Option report_unknown is enabled, be ready for a huge output..."
            )
        # prepare device:key lists to speedup parser
        if self.config[CONF_DEVICES]:
            for device in self.config[CONF_DEVICES]:
                if CONF_ENCRYPTION_KEY in device and device[CONF_ENCRYPTION_KEY]:
                    p_mac = bytes.fromhex(
                        reverse_mac(device["mac"].replace(":", "")).lower()
                    )
                    p_key = bytes.fromhex(device[CONF_ENCRYPTION_KEY].lower())
                    self.aeskeys[p_mac] = p_key
                else:
                    continue
        _LOGGER.debug("%s encryptors mac:key pairs loaded.", len(self.aeskeys))

        if isinstance(self.config[CONF_DISCOVERY], bool) and self.config[CONF_DISCOVERY] is False:
            self.discovery = False
            if self.config[CONF_DEVICES]:
                for device in self.config[CONF_DEVICES]:
                    self.whitelist.append(device["mac"])

        # remove duplicates from whitelist
        self.whitelist = list(dict.fromkeys(self.whitelist))
        _LOGGER.debug("whitelist: [%s]", ", ".join(self.whitelist).upper())
        for i, mac in enumerate(self.whitelist):
            self.whitelist[i] = bytes.fromhex(reverse_mac(mac.replace(":", "")).lower())
        _LOGGER.debug("%s whitelist item(s) loaded.", len(self.whitelist))
        # dataobject dictionary to implement switch-case statement
        # dataObject id  (converter, binary, measuring)
        self._dataobject_dict = {
            b'\x03\x00': (obj0300, True, False),
            b'\x0F\x00': (obj0f00, True, False),
            b'\x01\x10': (obj0110, False, True),
            b'\x04\x10': (obj0410, False, True),
            b'\x05\x10': (obj0510, True, True),
            b'\x06\x10': (obj0610, False, True),
            b'\x07\x10': (obj0710, True, True),
            b'\x08\x10': (obj0810, False, True),
            b'\x09\x10': (obj0910, False, True),
            b'\x10\x10': (obj1010, False, True),
            b'\x12\x10': (obj1210, True, False),
            b'\x13\x10': (obj1310, False, True),
            b'\x14\x10': (obj1410, True, False),
            b'\x17\x10': (obj1710, True, False),
            b'\x18\x10': (obj1810, True, False),
            b'\x19\x10': (obj1910, True, False),
            b'\x0A\x10': (obj0a10, True, True),
            b'\x0D\x10': (obj0d10, False, True),
            b'\x00\x20': (obj0020, False, True),
            b'\x01\x04': (obj0104, False, True),
            b'\x02\x01': (obj0201, False, True),
            b'\x07\x02': (obj0702, False, True),
            b'\x10\x16': (objATC_short, False, True),
            b'\x12\x16': (objATC_long, False, True),
        }

    def process_hci_events(self, data):
        """Parse HCI events."""
        self.evt_cnt += 1
        if len(data) < 12:
            return
        msg, binary, measuring = self.parse_raw_message(data)
        if msg:
            if binary == measuring:
                self.dataqueue_bin.sync_q.put_nowait(msg)
                self.dataqueue_meas.sync_q.put_nowait(msg)
            else:
                if binary is True:
                    self.dataqueue_bin.sync_q.put_nowait(msg)
                if measuring is True:
                    self.dataqueue_meas.sync_q.put_nowait(msg)

    def run(self):
        """Run HCIdump thread."""
        while True:
            _LOGGER.debug("HCIdump thread: Run")
            mysocket = {}
            fac = {}
            conn = {}
            btctrl = {}
            if self._event_loop is None:
                self._event_loop = asyncio.new_event_loop()
                asyncio.set_event_loop(self._event_loop)
            for hci in self._interfaces:
                try:
                    mysocket[hci] = aiobs.create_bt_socket(hci)
                except OSError as error:
                    _LOGGER.error("HCIdump thread: OS error (hci%i): %s", hci, error)
                else:
                    fac[hci] = getattr(self._event_loop, "_create_connection_transport")(
                        mysocket[hci], aiobs.BLEScanRequester, None, None
                    )
                    conn[hci], btctrl[hci] = self._event_loop.run_until_complete(fac[hci])
                    _LOGGER.debug("HCIdump thread: connected to hci%i", hci)
                    btctrl[hci].process = self.process_hci_events
                    try:
                        self._event_loop.run_until_complete(btctrl[hci].send_scan_request(self._active))
                    except RuntimeError as error:
                        _LOGGER.error(
                            "HCIdump thread: Runtime error while sending scan request on hci%i: %s", hci, error
                        )
            _LOGGER.debug("HCIdump thread: start main event_loop")
            try:
                self._event_loop.run_forever()
            finally:
                _LOGGER.debug("HCIdump thread: main event_loop stopped, finishing")
                for hci in self._interfaces:
                    try:
                        self._event_loop.run_until_complete(btctrl[hci].stop_scan_request())
                    except RuntimeError as error:
                        _LOGGER.error("HCIdump thread: Runtime error while stop scan request on hci%i: %s", hci, error)
                    except KeyError:
                        _LOGGER.debug("HCIdump thread: Key error while stop scan request on hci%i", hci)
                    try:
                        conn[hci].close()
                    except KeyError:
                        _LOGGER.debug("HCIdump thread: Key error while closing connection on hci%i", hci)
                self._event_loop.run_until_complete(asyncio.sleep(0))
            if self._joining is True:
                break
            _LOGGER.debug("HCIdump thread: Scanning will be restarted")
            _LOGGER.debug("%i HCI events processed for previous period.", self.evt_cnt)
            self.evt_cnt = 0
        self._event_loop.close()
        _LOGGER.debug("HCIdump thread: Run finished")

    def join(self, timeout=10):
        """Join HCIdump thread."""
        _LOGGER.debug("HCIdump thread: joining")
        self._joining = True
        try:
            self._event_loop.call_soon_threadsafe(self._event_loop.stop)
        except AttributeError as error:
            _LOGGER.debug("%s", error)
        finally:
            Thread.join(self, timeout)
            _LOGGER.debug("HCIdump thread: joined")

    def restart(self):
        """Restarting scanner."""
        try:
            self._event_loop.call_soon_threadsafe(self._event_loop.stop)
        except AttributeError as error:
            _LOGGER.debug("%s", error)

    def parse_raw_message(self, data):
        """Parse the raw data."""

        # check if packet is Extended scan result
        is_ext_packet = True if data[3] == 0x0d else False

        # check for service data (Xiaomi, qingping or ATC)
        xiaomi_index = data.find(b'\x16\x95\xFE', 15 + 15 if is_ext_packet else 0)
        qingping_index = data.find(b'\x16\xCD\xFD', 15 + 15 if is_ext_packet else 0)
        atc_index = data.find(b'\x16\x1A\x18', 15 + 15 if is_ext_packet else 0)

        if xiaomi_index != -1:
            return self.parse_xiaomi(data, xiaomi_index, is_ext_packet)

        elif qingping_index != -1:
            return self.parse_qingping(data, qingping_index, is_ext_packet)

        elif atc_index != -1:
            return self.parse_atc(data, atc_index, is_ext_packet)

        else:
            return None, None, None

    def parse_xiaomi(self, data, xiaomi_index, is_ext_packet):
        # parse BLE message in Xiaomi MiBeacon format
        firmware = "Xiaomi (MiBeacon)"

        # check for no BR/EDR + LE General discoverable mode flags
        advert_start = 29 if is_ext_packet else 14
        adv_index = data.find(b"\x02\x01\x06", advert_start, 3 + advert_start)
        adv_index2 = data.find(b"\x15\x16\x95", advert_start, 3 + advert_start)
        if adv_index == -1 and adv_index2 == -1:
            return None, None, None
        if adv_index2 != -1:
            adv_index = adv_index2

        # check for BTLE msg size
        msg_length = data[2] + 3
        if msg_length != len(data):
            return None, None, None

        # extract device type
        device_type = data[xiaomi_index + 5:xiaomi_index + 7]

        # extract frame control bits
        framectrl_data = data[xiaomi_index + 3:xiaomi_index + 5]
        framectrl, = struct.unpack('>H', framectrl_data)

        # flag advertisements without mac address in service data
        if device_type == b'\xF6\x07' and framectrl_data == b'\x48\x59':
            # MJYD02YL does not have a MAC address in the service data of some advertisements
            mac_in_service_data = False
        elif device_type == b'\xDD\x03' and framectrl_data == b'\x40\x30':
            # MUE4094RT does not have a MAC address in the service data
            mac_in_service_data = False
        else:
            mac_in_service_data = True

        # check for MAC presence in message and in service data
        mac_index = adv_index - 14 if is_ext_packet else adv_index
        if mac_in_service_data is True:
            xiaomi_mac_reversed = data[xiaomi_index + 8:xiaomi_index + 14]
            source_mac_reversed = data[mac_index - 7:mac_index - 1]
            if xiaomi_mac_reversed != source_mac_reversed:
                return None, None, None
        else:
            # for sensors without mac in service data, use the first mac in advertisment
            xiaomi_mac_reversed = data[mac_index - 7:mac_index - 1]

        # check for MAC presence in whitelist, if needed
        if self.discovery is False and xiaomi_mac_reversed not in self.whitelist:
            return None, None, None
        packet_id = data[xiaomi_index + 7]
        try:
            prev_packet = self.lpacket_ids[xiaomi_mac_reversed]
        except KeyError:
            prev_packet = None, None, None
        if prev_packet == packet_id:
            return None, None, None
        self.lpacket_ids[xiaomi_mac_reversed] = packet_id

        # extract RSSI byte
        rssi_index = 18 if is_ext_packet else msg_length - 1
        (rssi,) = struct.unpack("<b", data[rssi_index:rssi_index + 1])

        # strange positive RSSI workaround
        if rssi > 0:
            rssi = -rssi
        try:
            sensor_type, binary_data = XIAOMI_TYPE_DICT[device_type]
        except KeyError:
            if self.report_unknown:
                _LOGGER.info(
                    "BLE ADV from UNKNOWN: RSSI: %s, MAC: %s, ADV: %s",
                    rssi,
                    ''.join('{:02X}'.format(x) for x in xiaomi_mac_reversed[::-1]),
                    data.hex()
<<<<<<< HEAD
                )
            return None, None, None

        # check data is present
        if not (framectrl & 0x4000):
            return {
                "rssi": rssi,
                "mac": ''.join('{:02X}'.format(x) for x in xiaomi_mac_reversed[::-1]),
                "type": sensor_type,
                "packet": packet_id,
                "firmware": firmware,
                "data": False,
            }, None, None
        xdata_length = 0
        xdata_point = 0

        # check capability byte present
        if framectrl & 0x2000:
            xdata_length = -1
            xdata_point = 1

        # check for messages without mac address in service data
        if mac_in_service_data is False:
            xdata_length = +6
            xdata_point = -6

        # parse_xiaomi data length = message length
        #     -all bytes before XiaomiUUID
        #     -3 bytes Xiaomi UUID + ADtype
        #     -1 byte rssi
        #     -3+1 bytes sensor type
        #     -1 byte packet_id
        #     -6 bytes MAC (if present)
        #     -capability byte offset
        xdata_length += msg_length - xiaomi_index - 15
        if xdata_length < 3:
            return None, None, None
        xdata_point += xiaomi_index + 14

        # check if parse_xiaomi data start and length is valid
        if xdata_length != len(data[xdata_point:-1]):
            return None, None, None

        # check encrypted data flags
        if framectrl & 0x0800:
            # try to find encryption key for current device
            try:
                key = self.aeskeys[xiaomi_mac_reversed]
            except KeyError:
                # no encryption key found
                return None, None, None
            nonce = b"".join(
                [
                    xiaomi_mac_reversed,
                    device_type,
                    data[xiaomi_index + 7:xiaomi_index + 8]
                ]
            )
            endoffset = msg_length - int(not is_ext_packet)
            encrypted_payload = data[xdata_point:endoffset]
            aad = b"\x11"
            token = encrypted_payload[-4:]
            payload_counter = encrypted_payload[-7:-4]
            nonce = b"".join([nonce, payload_counter])
            cipherpayload = encrypted_payload[:-7]
            cipher = AES.new(key, AES.MODE_CCM, nonce=nonce, mac_len=4)
            cipher.update(aad)

            try:
                decrypted_payload = cipher.decrypt_and_verify(cipherpayload, token)
            except ValueError as error:
                _LOGGER.error("Decryption failed: %s", error)
                _LOGGER.error("token: %s", token.hex())
                _LOGGER.error("nonce: %s", nonce.hex())
                _LOGGER.error("encrypted_payload: %s", encrypted_payload.hex())
                _LOGGER.error("cipherpayload: %s", cipherpayload.hex())
                return None, None, None
            if decrypted_payload is None:
                _LOGGER.error(
                    "Decryption failed for %s, decrypted payload is None",
                    "".join("{:02X}".format(x) for x in xiaomi_mac_reversed[::-1]),
                )
                return None, None, None

            # replace cipher with decrypted data
            msg_length -= len(encrypted_payload)
            if is_ext_packet:
                data = b"".join((data[:xdata_point], decrypted_payload))
            else:
                data = b"".join((data[:xdata_point], decrypted_payload, data[-1:]))
            msg_length += len(decrypted_payload)

        result = {
            "rssi": rssi,
            "mac": ''.join('{:02X}'.format(x) for x in xiaomi_mac_reversed[::-1]),
            "type": sensor_type,
            "packet": packet_id,
            "firmware": firmware,
            "data": True,
        }
        binary = False
        measuring = False

        # loop through parse_xiaomi payload
        # assume that the data may have several values of different types,
        # although I did not notice this behavior with my LYWSDCGQ sensors
        while True:
            xvalue_typecode = data[xdata_point:xdata_point + 2]
            try:
                xvalue_length = data[xdata_point + 2]
            except ValueError as error:
                _LOGGER.error("xvalue_length conv. error: %s", error)
                _LOGGER.error("xdata_point: %s", xdata_point)
                _LOGGER.error("data: %s", data.hex())
                result = {}
                break
            except IndexError as error:
                _LOGGER.error("Wrong xdata_point: %s", error)
                _LOGGER.error("xdata_point: %s", xdata_point)
                _LOGGER.error("data: %s", data.hex())
                result = {}
                break

            xnext_point = xdata_point + 3 + xvalue_length
            xvalue = data[xdata_point + 3:xnext_point]
            resfunc, tbinary, tmeasuring = self._dataobject_dict.get(xvalue_typecode, (None, None, None))

            if resfunc:
                binary = binary or tbinary
                measuring = measuring or tmeasuring
                result.update(resfunc(xvalue))
            else:
=======
                )
            return None, None, None

        # check data is present
        if not (framectrl & 0x4000):
            return {
                       "rssi": rssi,
                       "mac": ''.join('{:02X}'.format(x) for x in xiaomi_mac_reversed[::-1]),
                       "type": sensor_type,
                       "packet": packet_id,
                       "firmware": firmware,
                       "data": False,
                   }, None, None
        xdata_length = 0
        xdata_point = 0

        # check capability byte present
        if framectrl & 0x2000:
            xdata_length = -1
            xdata_point = 1

        # check for messages without mac address in service data
        if mac_in_service_data is False:
            xdata_length = +6
            xdata_point = -6

        # parse_xiaomi data length = message length
        #     -all bytes before XiaomiUUID
        #     -3 bytes Xiaomi UUID + ADtype
        #     -1 byte rssi
        #     -3+1 bytes sensor type
        #     -1 byte packet_id
        #     -6 bytes MAC (if present)
        #     -capability byte offset
        xdata_length += msg_length - xiaomi_index - 15
        if xdata_length < 3:
            return None, None, None
        xdata_point += xiaomi_index + 14

        # check if parse_xiaomi data start and length is valid
        if xdata_length != len(data[xdata_point:-1]):
            return None, None, None

        # check encrypted data flags
        if framectrl & 0x0800:
            # try to find encryption key for current device
            try:
                key = self.aeskeys[xiaomi_mac_reversed]
            except KeyError:
                # no encryption key found
                return None, None, None
            nonce = b"".join(
                [
                    xiaomi_mac_reversed,
                    device_type,
                    data[xiaomi_index + 7:xiaomi_index + 8]
                ]
            )
            endoffset = msg_length - int(not is_ext_packet)
            encrypted_payload = data[xdata_point:endoffset]
            aad = b"\x11"
            token = encrypted_payload[-4:]
            payload_counter = encrypted_payload[-7:-4]
            nonce = b"".join([nonce, payload_counter])
            cipherpayload = encrypted_payload[:-7]
            cipher = AES.new(key, AES.MODE_CCM, nonce=nonce, mac_len=4)
            cipher.update(aad)

            try:
                decrypted_payload = cipher.decrypt_and_verify(cipherpayload, token)
            except ValueError as error:
                _LOGGER.error("Decryption failed: %s", error)
                _LOGGER.error("token: %s", token.hex())
                _LOGGER.error("nonce: %s", nonce.hex())
                _LOGGER.error("encrypted_payload: %s", encrypted_payload.hex())
                _LOGGER.error("cipherpayload: %s", cipherpayload.hex())
                return None, None, None
            if decrypted_payload is None:
                _LOGGER.error(
                    "Decryption failed for %s, decrypted payload is None",
                    "".join("{:02X}".format(x) for x in xiaomi_mac_reversed[::-1]),
                )
                return None, None, None

            # replace cipher with decrypted data
            msg_length -= len(encrypted_payload)
            if is_ext_packet:
                data = b"".join((data[:xdata_point], decrypted_payload))
            else:
                data = b"".join((data[:xdata_point], decrypted_payload, data[-1:]))
            msg_length += len(decrypted_payload)

        result = {
            "rssi": rssi,
            "mac": ''.join('{:02X}'.format(x) for x in xiaomi_mac_reversed[::-1]),
            "type": sensor_type,
            "packet": packet_id,
            "firmware": firmware,
            "data": True,
        }
        binary = False
        measuring = False

        # loop through parse_xiaomi payload
        # assume that the data may have several values of different types,
        # although I did not notice this behavior with my LYWSDCGQ sensors
        while True:
            xvalue_typecode = data[xdata_point:xdata_point + 2]
            try:
                xvalue_length = data[xdata_point + 2]
            except ValueError as error:
                _LOGGER.error("xvalue_length conv. error: %s", error)
                _LOGGER.error("xdata_point: %s", xdata_point)
                _LOGGER.error("data: %s", data.hex())
                result = {}
                break
            except IndexError as error:
                _LOGGER.error("Wrong xdata_point: %s", error)
                _LOGGER.error("xdata_point: %s", xdata_point)
                _LOGGER.error("data: %s", data.hex())
                result = {}
                break

            xnext_point = xdata_point + 3 + xvalue_length
            xvalue = data[xdata_point + 3:xnext_point]
            resfunc, tbinary, tmeasuring = self._dataobject_dict.get(xvalue_typecode, (None, None, None))

            if resfunc:
                binary = binary or tbinary
                measuring = measuring or tmeasuring
                result.update(resfunc(xvalue))
            else:
>>>>>>> 53e7f5d1
                if self.report_unknown:
                    _LOGGER.info(
                        "UNKNOWN dataobject from DEVICE: %s, MAC: %s, ADV: %s",
                        sensor_type,
                        ''.join('{:02X}'.format(x) for x in xiaomi_mac_reversed[::-1]),
                        data.hex()
                    )

            if xnext_point > msg_length - 3:
                break
            xdata_point = xnext_point

        binary = binary and binary_data
        return result, binary, measuring

    def parse_qingping(self, data, qingping_index, is_ext_packet):
        # parse BLE message in Qingping format
        firmware = "Qingping"

        # check for no BR/EDR + LE General discoverable mode flags
        advert_start = 29 if is_ext_packet else 14
        adv_index = data.find(b"\x02\x01\x06", advert_start, 3 + advert_start)
        if adv_index == -1:
            return None, None, None

        # check for BTLE msg size
        msg_length = data[2] + 3
        if msg_length != len(data):
            return None, None, None

        # extract device type
        device_type = data[qingping_index + 3:qingping_index + 5]

        # check for MAC presence in message and in service data
        mac_index = adv_index - 14 if is_ext_packet else adv_index
        qingping_mac_reversed = data[qingping_index + 5:qingping_index + 11]
        source_mac_reversed = data[mac_index - 7:mac_index - 1]
        if qingping_mac_reversed != source_mac_reversed:
            return None, None, None

        # check for MAC presence in whitelist, if needed
        if self.discovery is False and qingping_mac_reversed not in self.whitelist:
            return None, None, None
        packet_id = "no packed id"

        # extract RSSI byte
        rssi_index = 18 if is_ext_packet else msg_length - 1
        (rssi,) = struct.unpack("<b", data[rssi_index:rssi_index + 1])

        # strange positive RSSI workaround
        if rssi > 0:
            rssi = -rssi
        try:
            sensor_type, binary_data = QINGPING_TYPE_DICT[device_type]
        except KeyError:
            if self.report_unknown:
                _LOGGER.info(
                    "BLE ADV from UNKNOWN: RSSI: %s, MAC: %s, ADV: %s",
                    rssi,
                    ''.join('{:02X}'.format(x) for x in qingping_mac_reversed[::-1]),
                    data.hex()
                )
            return None, None, None
        xdata_length = 0
        xdata_point = 0

        # parse_qingping data length = message length
        #     -all bytes before Qingping UUID
        #     -3 bytes Qingping UUID + ADtype
        #     -1 byte rssi
        #     -2 bytes sensor type
        #     -6 bytes MAC
        xdata_length += msg_length - qingping_index - 12
        if xdata_length < 3:
            return None, None, None
        xdata_point += qingping_index + 11

        # check if parse_qingping data start and length is valid
        if xdata_length != len(data[xdata_point:-1]):
            return None, None, None
        result = {
            "rssi": rssi,
            "mac": ''.join('{:02X}'.format(x) for x in qingping_mac_reversed[::-1]),
            "type": sensor_type,
            "packet": packet_id,
            "firmware": firmware,
            "data": True,
        }
        binary = False
        measuring = False

        # loop through parse_qingping payload
        # assume that the data may have several values of different types
        while True:
            xvalue_typecode = data[xdata_point:xdata_point + 2]
            try:
                xvalue_length = data[xdata_point + 1]
            except ValueError as error:
                _LOGGER.error("xvalue_length conv. error: %s", error)
                _LOGGER.error("xdata_point: %s", xdata_point)
                _LOGGER.error("data: %s", data.hex())
                result = {}
                break
            except IndexError as error:
                _LOGGER.error("Wrong xdata_point: %s", error)
                _LOGGER.error("xdata_point: %s", xdata_point)
                _LOGGER.error("data: %s", data.hex())
                result = {}
                break
            xnext_point = xdata_point + 2 + xvalue_length
            xvalue = data[xdata_point + 2:xnext_point]
            resfunc, tbinary, tmeasuring = self._dataobject_dict.get(xvalue_typecode, (None, None, None))
            if resfunc:
                binary = binary or tbinary
                measuring = measuring or tmeasuring
                result.update(resfunc(xvalue))
            else:
                if self.report_unknown:
                    _LOGGER.info(
                        "UNKNOWN dataobject from DEVICE: %s, MAC: %s, ADV: %s",
                        sensor_type,
                        ''.join('{:02X}'.format(x) for x in qingping_mac_reversed[::-1]),
                        data.hex()
                    )
            if xnext_point > msg_length - 3:
                break
            xdata_point = xnext_point
        binary = binary and binary_data
        return result, binary, measuring

    def parse_atc(self, data, atc_index, is_ext_packet):

        # parse BLE message in ATC format
        # Check for the atc1441 or custom format
        is_custom_adv = True if data[atc_index - 1] == 18 else False
        firmware = "ATC (custom)" if is_custom_adv else "ATC firmware (ATC1441)"

        # check for BTLE msg size
        msg_length = data[2] + 3
        if msg_length != len(data):
            return None, None, None

        # check for MAC presence in message and in service data
        if is_custom_adv is True:
            atc_mac_reversed = data[atc_index + 3:atc_index + 9]
            atc_mac = atc_mac_reversed[::-1]
        else:
            atc_mac = data[atc_index + 3:atc_index + 9]
        mac_index = atc_index - (22 if is_ext_packet else 8)
        source_mac_reversed = data[mac_index:mac_index + 6]
        source_mac = source_mac_reversed[::-1]
        if atc_mac != source_mac:
            return None, None, None

        # check for MAC presence in whitelist, if needed
        if self.discovery is False and source_mac_reversed not in self.whitelist:
            return None, None, None
        packet_id = data[atc_index + 16 if is_custom_adv else atc_index + 15]
        try:
            prev_packet = self.lpacket_ids[atc_index]
        except KeyError:
            prev_packet = None, None, None
        if prev_packet == packet_id:
            return None, None, None
        self.lpacket_ids[atc_index] = packet_id

        # extract RSSI byte
        rssi_index = 18 if is_ext_packet else msg_length - 1
        (rssi,) = struct.unpack("<b", data[rssi_index:rssi_index + 1])

        # strange positive RSSI workaround
        if rssi > 0:
            rssi = -rssi
        device_type = data[atc_index + 1:atc_index + 3]
        try:
            sensor_type, binary_data = ATC_TYPE_DICT[device_type]
        except KeyError:
            if self.report_unknown:
                _LOGGER.info(
                    "BLE ADV from UNKNOWN ATC SENSOR: RSSI: %s, MAC: %s, ADV: %s",
                    rssi,
                    ''.join('{:02X}'.format(x) for x in atc_mac[:]),
                    data.hex()
                )
            return None, None, None

        # ATC data length = message length
        # -all bytes before ATC UUID
        # -3 bytes ATC UUID + ADtype
        # -6 bytes MAC
        # -1 Frame packet counter
        # -1 byte flags (custom adv only)
        # -1 RSSI (normal, not extended packet only)
        xdata_length = msg_length - atc_index - (11 if is_custom_adv else 10) - (0 if is_ext_packet else 1)
        if xdata_length < 6:
            return None, None, None
        xdata_point = atc_index + 9

        # check if parse_atc data start and length is valid
        if xdata_length != len(data[xdata_point:(-3 if (is_custom_adv and not is_ext_packet) else -2)]):
            return None, None, None
        result = {
            "rssi": rssi,
            "mac": ''.join('{:02X}'.format(x) for x in atc_mac[:]),
            "type": sensor_type,
            "packet": packet_id,
            "firmware": firmware,
            "data": True,
        }
        binary = False
        measuring = False
        xvalue_typecode = data[atc_index - 1:atc_index + 1]
        xnext_point = xdata_point + xdata_length
        xvalue = data[xdata_point:xnext_point]
        resfunc, tbinary, tmeasuring = self._dataobject_dict.get(xvalue_typecode, (None, None, None))
        if resfunc:
            binary = binary or tbinary
            measuring = measuring or tmeasuring
            result.update(resfunc(xvalue))
        else:
            if self.report_unknown:
                _LOGGER.info(
                    "UNKNOWN dataobject from ATC DEVICE: %s, MAC: %s, ADV: %s",
                    sensor_type,
                    ''.join('{:02X}'.format(x) for x in atc_mac[:]),
                    data.hex()
                )
        binary = binary and binary_data
        return result, binary, measuring<|MERGE_RESOLUTION|>--- conflicted
+++ resolved
@@ -742,7 +742,6 @@
                     rssi,
                     ''.join('{:02X}'.format(x) for x in xiaomi_mac_reversed[::-1]),
                     data.hex()
-<<<<<<< HEAD
                 )
             return None, None, None
 
@@ -875,140 +874,6 @@
                 measuring = measuring or tmeasuring
                 result.update(resfunc(xvalue))
             else:
-=======
-                )
-            return None, None, None
-
-        # check data is present
-        if not (framectrl & 0x4000):
-            return {
-                       "rssi": rssi,
-                       "mac": ''.join('{:02X}'.format(x) for x in xiaomi_mac_reversed[::-1]),
-                       "type": sensor_type,
-                       "packet": packet_id,
-                       "firmware": firmware,
-                       "data": False,
-                   }, None, None
-        xdata_length = 0
-        xdata_point = 0
-
-        # check capability byte present
-        if framectrl & 0x2000:
-            xdata_length = -1
-            xdata_point = 1
-
-        # check for messages without mac address in service data
-        if mac_in_service_data is False:
-            xdata_length = +6
-            xdata_point = -6
-
-        # parse_xiaomi data length = message length
-        #     -all bytes before XiaomiUUID
-        #     -3 bytes Xiaomi UUID + ADtype
-        #     -1 byte rssi
-        #     -3+1 bytes sensor type
-        #     -1 byte packet_id
-        #     -6 bytes MAC (if present)
-        #     -capability byte offset
-        xdata_length += msg_length - xiaomi_index - 15
-        if xdata_length < 3:
-            return None, None, None
-        xdata_point += xiaomi_index + 14
-
-        # check if parse_xiaomi data start and length is valid
-        if xdata_length != len(data[xdata_point:-1]):
-            return None, None, None
-
-        # check encrypted data flags
-        if framectrl & 0x0800:
-            # try to find encryption key for current device
-            try:
-                key = self.aeskeys[xiaomi_mac_reversed]
-            except KeyError:
-                # no encryption key found
-                return None, None, None
-            nonce = b"".join(
-                [
-                    xiaomi_mac_reversed,
-                    device_type,
-                    data[xiaomi_index + 7:xiaomi_index + 8]
-                ]
-            )
-            endoffset = msg_length - int(not is_ext_packet)
-            encrypted_payload = data[xdata_point:endoffset]
-            aad = b"\x11"
-            token = encrypted_payload[-4:]
-            payload_counter = encrypted_payload[-7:-4]
-            nonce = b"".join([nonce, payload_counter])
-            cipherpayload = encrypted_payload[:-7]
-            cipher = AES.new(key, AES.MODE_CCM, nonce=nonce, mac_len=4)
-            cipher.update(aad)
-
-            try:
-                decrypted_payload = cipher.decrypt_and_verify(cipherpayload, token)
-            except ValueError as error:
-                _LOGGER.error("Decryption failed: %s", error)
-                _LOGGER.error("token: %s", token.hex())
-                _LOGGER.error("nonce: %s", nonce.hex())
-                _LOGGER.error("encrypted_payload: %s", encrypted_payload.hex())
-                _LOGGER.error("cipherpayload: %s", cipherpayload.hex())
-                return None, None, None
-            if decrypted_payload is None:
-                _LOGGER.error(
-                    "Decryption failed for %s, decrypted payload is None",
-                    "".join("{:02X}".format(x) for x in xiaomi_mac_reversed[::-1]),
-                )
-                return None, None, None
-
-            # replace cipher with decrypted data
-            msg_length -= len(encrypted_payload)
-            if is_ext_packet:
-                data = b"".join((data[:xdata_point], decrypted_payload))
-            else:
-                data = b"".join((data[:xdata_point], decrypted_payload, data[-1:]))
-            msg_length += len(decrypted_payload)
-
-        result = {
-            "rssi": rssi,
-            "mac": ''.join('{:02X}'.format(x) for x in xiaomi_mac_reversed[::-1]),
-            "type": sensor_type,
-            "packet": packet_id,
-            "firmware": firmware,
-            "data": True,
-        }
-        binary = False
-        measuring = False
-
-        # loop through parse_xiaomi payload
-        # assume that the data may have several values of different types,
-        # although I did not notice this behavior with my LYWSDCGQ sensors
-        while True:
-            xvalue_typecode = data[xdata_point:xdata_point + 2]
-            try:
-                xvalue_length = data[xdata_point + 2]
-            except ValueError as error:
-                _LOGGER.error("xvalue_length conv. error: %s", error)
-                _LOGGER.error("xdata_point: %s", xdata_point)
-                _LOGGER.error("data: %s", data.hex())
-                result = {}
-                break
-            except IndexError as error:
-                _LOGGER.error("Wrong xdata_point: %s", error)
-                _LOGGER.error("xdata_point: %s", xdata_point)
-                _LOGGER.error("data: %s", data.hex())
-                result = {}
-                break
-
-            xnext_point = xdata_point + 3 + xvalue_length
-            xvalue = data[xdata_point + 3:xnext_point]
-            resfunc, tbinary, tmeasuring = self._dataobject_dict.get(xvalue_typecode, (None, None, None))
-
-            if resfunc:
-                binary = binary or tbinary
-                measuring = measuring or tmeasuring
-                result.update(resfunc(xvalue))
-            else:
->>>>>>> 53e7f5d1
                 if self.report_unknown:
                     _LOGGER.info(
                         "UNKNOWN dataobject from DEVICE: %s, MAC: %s, ADV: %s",
